/**
 * Copyright (c) 2014, Facebook, Inc.
 * All rights reserved.
 *
 * This source code is licensed under the BSD-style license found in the
 * LICENSE file in the root directory of this source tree. An additional grant
 * of patent rights can be found in the PATENTS file in the same directory.
 */

var computeLayout = (function() {

  var CSS_UNDEFINED;

  var CSS_DIRECTION_INHERIT = 'inherit';
  var CSS_DIRECTION_LTR = 'ltr';
  var CSS_DIRECTION_RTL = 'rtl';

  var CSS_FLEX_DIRECTION_ROW = 'row';
  var CSS_FLEX_DIRECTION_ROW_REVERSE = 'row-reverse';
  var CSS_FLEX_DIRECTION_COLUMN = 'column';
  var CSS_FLEX_DIRECTION_COLUMN_REVERSE = 'column-reverse';

  // var CSS_JUSTIFY_FLEX_START = 'flex-start';
  var CSS_JUSTIFY_CENTER = 'center';
  var CSS_JUSTIFY_FLEX_END = 'flex-end';
  var CSS_JUSTIFY_SPACE_BETWEEN = 'space-between';
  var CSS_JUSTIFY_SPACE_AROUND = 'space-around';

  var CSS_ALIGN_FLEX_START = 'flex-start';
  var CSS_ALIGN_CENTER = 'center';
  var CSS_ALIGN_FLEX_END = 'flex-end';
  var CSS_ALIGN_STRETCH = 'stretch';

  var CSS_POSITION_RELATIVE = 'relative';
  var CSS_POSITION_ABSOLUTE = 'absolute';

  var leading = {
    'row': 'left',
    'row-reverse': 'right',
    'column': 'top',
    'column-reverse': 'bottom'
  };
  var trailing = {
    'row': 'right',
    'row-reverse': 'left',
    'column': 'bottom',
    'column-reverse': 'top'
  };
  var pos = {
    'row': 'left',
    'row-reverse': 'right',
    'column': 'top',
    'column-reverse': 'bottom'
  };
  var dim = {
    'row': 'width',
    'row-reverse': 'width',
    'column': 'height',
    'column-reverse': 'height'
  };

  function capitalizeFirst(str) {
    return str.charAt(0).toUpperCase() + str.slice(1);
  }

  function getSpacing(node, type, suffix, locations) {
    for (var i = 0; i < locations.length; ++i) {
      var location = locations[i];

      var key = type + capitalizeFirst(location) + suffix;
      if (key in node.style) {
        return node.style[key];
      }

      key = type + suffix;
      if (key in node.style) {
        return node.style[key];
      }
    }

    return 0;
  }
  function fillNodes(node) {
    node.layout = {
      width: undefined,
      height: undefined,
      top: 0,
      left: 0,
      right: 0,
      bottom: 0
    };
    if (!node.style) {
      node.style = {};
    }

    if (!node.children || node.style.measure) {
      node.children = [];
    }
    node.children.forEach(fillNodes);
    return node;
  }

  function extractNodes(node) {
    var layout = node.layout;
    delete node.layout;
    if (node.children && node.children.length > 0) {
      layout.children = node.children.map(extractNodes);
    } else {
      delete node.children;
    }

    delete layout.right;
    delete layout.bottom;

    return layout;
  }

  function getPositiveSpacing(node, type, suffix, locations) {
    for (var i = 0; i < locations.length; ++i) {
      var location = locations[i];

      var key = type + capitalizeFirst(location) + suffix;
      if (key in node.style && node.style[key] >= 0) {
        return node.style[key];
      }

      key = type + suffix;
      if (key in node.style && node.style[key] >= 0) {
        return node.style[key];
      }
    }

    return 0;
  }

  function isUndefined(value) {
    return value === undefined;
  }

  function isRowDirection(flexDirection) {
    return flexDirection === CSS_FLEX_DIRECTION_ROW ||
           flexDirection === CSS_FLEX_DIRECTION_ROW_REVERSE;
  }

  function isColumnDirection(flexDirection) {
    return flexDirection === CSS_FLEX_DIRECTION_COLUMN ||
           flexDirection === CSS_FLEX_DIRECTION_COLUMN_REVERSE;
  }

  function getLeadingLocations(axis) {
    var locations = [leading[axis]];
    if (isRowDirection(axis)) {
      locations.unshift('start');
    }

    return locations;
  }

  function getTrailingLocations(axis) {
    var locations = [trailing[axis]];
    if (isRowDirection(axis)) {
      locations.unshift('end');
    }

    return locations;
  }

  function getMargin(node, locations) {
    return getSpacing(node, 'margin', '', locations);
  }

  function getLeadingMargin(node, axis) {
    return getMargin(node, getLeadingLocations(axis));
  }

  function getTrailingMargin(node, axis) {
    return getMargin(node, getTrailingLocations(axis));
  }

  function getPadding(node, locations) {
    return getPositiveSpacing(node, 'padding', '', locations);
  }

  function getLeadingPadding(node, axis) {
    return getPadding(node, getLeadingLocations(axis));
  }

  function getTrailingPadding(node, axis) {
    return getPadding(node, getTrailingLocations(axis));
  }

  function getBorder(node, locations) {
    return getPositiveSpacing(node, 'border', 'Width', locations);
  }

  function getLeadingBorder(node, axis) {
    return getBorder(node, getLeadingLocations(axis));
  }

  function getTrailingBorder(node, axis) {
    return getBorder(node, getTrailingLocations(axis));
  }

  function getLeadingPaddingAndBorder(node, axis) {
    return getLeadingPadding(node, axis) + getLeadingBorder(node, axis);
  }

  function getTrailingPaddingAndBorder(node, axis) {
    return getTrailingPadding(node, axis) + getTrailingBorder(node, axis);
  }

  function getBorderAxis(node, axis) {
    return getLeadingBorder(node, axis) + getTrailingBorder(node, axis);
  }

  function getMarginAxis(node, axis) {
    return getLeadingMargin(node, axis) + getTrailingMargin(node, axis);
  }

  function getPaddingAndBorderAxis(node, axis) {
    return getLeadingPaddingAndBorder(node, axis) +
        getTrailingPaddingAndBorder(node, axis);
  }

  function getJustifyContent(node) {
    if ('justifyContent' in node.style) {
      return node.style.justifyContent;
    }
    return 'flex-start';
  }

  function getAlignContent(node) {
    if ('alignContent' in node.style) {
      return node.style.alignContent;
    }
    return 'flex-start';
  }

  function getAlignItem(node, child) {
    if ('alignSelf' in child.style) {
      return child.style.alignSelf;
    }
    if ('alignItems' in node.style) {
      return node.style.alignItems;
    }
    return 'stretch';
  }

  function resolveAxis(axis, direction) {
    if (direction === CSS_DIRECTION_RTL) {
      if (axis === CSS_FLEX_DIRECTION_ROW) {
        return CSS_FLEX_DIRECTION_ROW_REVERSE;
      } else if (axis === CSS_FLEX_DIRECTION_ROW_REVERSE) {
        return CSS_FLEX_DIRECTION_ROW;
      }
    }

    return axis;
  }

  function resolveDirection(node, parentDirection) {
    var direction;
    if ('direction' in node.style) {
      direction = node.style.direction;
    } else {
      direction = CSS_DIRECTION_INHERIT;
    }

    if (direction === CSS_DIRECTION_INHERIT) {
      direction = (parentDirection === undefined ? CSS_DIRECTION_LTR : parentDirection);
    }

    return direction;
  }

  function getFlexDirection(node) {
    if ('flexDirection' in node.style) {
      return node.style.flexDirection;
    }
    return CSS_FLEX_DIRECTION_COLUMN;
  }

  function getCrossFlexDirection(flexDirection, direction) {
    if (isColumnDirection(flexDirection)) {
      return resolveAxis(CSS_FLEX_DIRECTION_ROW, direction);
    } else {
      return CSS_FLEX_DIRECTION_COLUMN;
    }
  }

  function getPositionType(node) {
    if ('position' in node.style) {
      return node.style.position;
    }
    return 'relative';
  }

  function getFlex(node) {
    return node.style.flex;
  }

  function isFlex(node) {
    return (
      getPositionType(node) === CSS_POSITION_RELATIVE &&
      getFlex(node) > 0
    );
  }

  function isFlexWrap(node) {
    return node.style.flexWrap === 'wrap';
  }

  function getDimWithMargin(node, axis) {
    return node.layout[dim[axis]] + getMarginAxis(node, axis);
  }

  function isDimDefined(node, axis) {
    return !isUndefined(node.style[dim[axis]]) && node.style[dim[axis]] >= 0;
  }

  function isPosDefined(node, pos) {
    return !isUndefined(node.style[pos]);
  }

  function isMeasureDefined(node) {
    return 'measure' in node.style;
  }

  function getPosition(node, pos) {
    if (pos in node.style) {
      return node.style[pos];
    }
    return 0;
  }

  function boundAxis(node, axis, value) {
    var min = {
      'row': node.style.minWidth,
      'row-reverse': node.style.minWidth,
      'column': node.style.minHeight,
      'column-reverse': node.style.minHeight
    }[axis];

    var max = {
      'row': node.style.maxWidth,
      'row-reverse': node.style.maxWidth,
      'column': node.style.maxHeight,
      'column-reverse': node.style.maxHeight
    }[axis];

    var boundValue = value;
    if (!isUndefined(max) && max >= 0 && boundValue > max) {
      boundValue = max;
    }
    if (!isUndefined(min) && min >= 0 && boundValue < min) {
      boundValue = min;
    }
    return boundValue;
  }

  function fmaxf(a, b) {
    if (a > b) {
      return a;
    }
    return b;
  }

  // When the user specifically sets a value for width or height
  function setDimensionFromStyle(node, axis) {
    // The parent already computed us a width or height. We just skip it
    if (!isUndefined(node.layout[dim[axis]])) {
      return;
    }
    // We only run if there's a width or height defined
    if (!isDimDefined(node, axis)) {
      return;
    }

    // The dimensions can never be smaller than the padding and border
    node.layout[dim[axis]] = fmaxf(
      boundAxis(node, axis, node.style[dim[axis]]),
      getPaddingAndBorderAxis(node, axis)
    );
  }

  function setTrailingPosition(node, child, axis) {
    child.layout[trailing[axis]] = node.layout[dim[axis]] -
        child.layout[dim[axis]] - child.layout[pos[axis]];
  }

  // If both left and right are defined, then use left. Otherwise return
  // +left or -right depending on which is defined.
  function getRelativePosition(node, axis) {
    if (leading[axis] in node.style) {
      return getPosition(node, leading[axis]);
    }
    return -getPosition(node, trailing[axis]);
  }

  function layoutNode(node, parentMaxWidth, /*css_direction_t*/parentDirection) {
    var/*css_direction_t*/ direction = resolveDirection(node, parentDirection);
    var/*css_flex_direction_t*/ mainAxis = resolveAxis(getFlexDirection(node), direction);
    var/*css_flex_direction_t*/ crossAxis = getCrossFlexDirection(mainAxis, direction);
    var/*css_flex_direction_t*/ resolvedRowAxis = resolveAxis(CSS_FLEX_DIRECTION_ROW, direction);

    // Handle width and height style attributes
    setDimensionFromStyle(node, mainAxis);
    setDimensionFromStyle(node, crossAxis);

    // The position is set by the parent, but we need to complete it with a
    // delta composed of the margin and left/top/right/bottom
    node.layout[leading[mainAxis]] += getLeadingMargin(node, mainAxis) +
      getRelativePosition(node, mainAxis);
    node.layout[trailing[mainAxis]] += getTrailingMargin(node, mainAxis) +
      getRelativePosition(node, mainAxis);
    node.layout[leading[crossAxis]] += getLeadingMargin(node, crossAxis) +
      getRelativePosition(node, crossAxis);
    node.layout[trailing[crossAxis]] += getTrailingMargin(node, crossAxis) +
      getRelativePosition(node, crossAxis);

    if (isMeasureDefined(node)) {
      var/*float*/ width = CSS_UNDEFINED;
      if (isDimDefined(node, resolvedRowAxis)) {
        width = node.style.width;
      } else if (!isUndefined(node.layout[dim[resolvedRowAxis]])) {
        width = node.layout[dim[resolvedRowAxis]];
      } else {
        width = parentMaxWidth -
          getMarginAxis(node, resolvedRowAxis);
      }
      width -= getPaddingAndBorderAxis(node, resolvedRowAxis);

      // We only need to give a dimension for the text if we haven't got any
      // for it computed yet. It can either be from the style attribute or because
      // the element is flexible.
      var/*bool*/ isRowUndefined = !isDimDefined(node, resolvedRowAxis) &&
        isUndefined(node.layout[dim[resolvedRowAxis]]);
      var/*bool*/ isColumnUndefined = !isDimDefined(node, CSS_FLEX_DIRECTION_COLUMN) &&
        isUndefined(node.layout[dim[CSS_FLEX_DIRECTION_COLUMN]]);

      // Let's not measure the text if we already know both dimensions
      if (isRowUndefined || isColumnUndefined) {
        var/*css_dim_t*/ measureDim = node.style.measure(
          /*(c)!node->context,*/
          /*(java)!layoutContext.measureOutput,*/
          width
        );
        if (isRowUndefined) {
          node.layout.width = measureDim.width +
            getPaddingAndBorderAxis(node, resolvedRowAxis);
        }
        if (isColumnUndefined) {
          node.layout.height = measureDim.height +
            getPaddingAndBorderAxis(node, CSS_FLEX_DIRECTION_COLUMN);
        }
      }
      if (node.children.length === 0) {
        return;
      }
    }

    var/*int*/ i;
    var/*int*/ ii;
    var/*css_node_t**/ child;
    var/*css_flex_direction_t*/ axis;

    // Pre-fill some dimensions straight from the parent
    for (i = 0; i < node.children.length; ++i) {
      child = node.children[i];
      // Pre-fill cross axis dimensions when the child is using stretch before
      // we call the recursive layout pass
      if (getAlignItem(node, child) === CSS_ALIGN_STRETCH &&
          getPositionType(child) === CSS_POSITION_RELATIVE &&
          !isUndefined(node.layout[dim[crossAxis]]) &&
          !isDimDefined(child, crossAxis)) {
        child.layout[dim[crossAxis]] = fmaxf(
          boundAxis(child, crossAxis, node.layout[dim[crossAxis]] -
            getPaddingAndBorderAxis(node, crossAxis) -
            getMarginAxis(child, crossAxis)),
          // You never want to go smaller than padding
          getPaddingAndBorderAxis(child, crossAxis)
        );
      } else if (getPositionType(child) === CSS_POSITION_ABSOLUTE) {
        // Pre-fill dimensions when using absolute position and both offsets for the axis are defined (either both
        // left and right or top and bottom).
        for (ii = 0; ii < 2; ii++) {
          axis = (ii !== 0) ? CSS_FLEX_DIRECTION_ROW : CSS_FLEX_DIRECTION_COLUMN;
          if (!isUndefined(node.layout[dim[axis]]) &&
              !isDimDefined(child, axis) &&
              isPosDefined(child, leading[axis]) &&
              isPosDefined(child, trailing[axis])) {
            child.layout[dim[axis]] = fmaxf(
              boundAxis(child, axis, node.layout[dim[axis]] -
                getPaddingAndBorderAxis(node, axis) -
                getMarginAxis(child, axis) -
                getPosition(child, leading[axis]) -
                getPosition(child, trailing[axis])),
              // You never want to go smaller than padding
              getPaddingAndBorderAxis(child, axis)
            );
          }
        }
      }
    }

    var/*float*/ definedMainDim = CSS_UNDEFINED;
    if (!isUndefined(node.layout[dim[mainAxis]])) {
      definedMainDim = node.layout[dim[mainAxis]] -
          getPaddingAndBorderAxis(node, mainAxis);
    }

    // We want to execute the next two loops one per line with flex-wrap
    var/*int*/ startLine = 0;
    var/*int*/ endLine = 0;
    // var/*int*/ nextOffset = 0;
    var/*int*/ alreadyComputedNextLayout = 0;
    // We aggregate the total dimensions of the container in those two variables
    var/*float*/ linesCrossDim = 0;
    var/*float*/ linesMainDim = 0;
    var/*int*/ linesCount = 0;
    while (endLine < node.children.length) {
      // <Loop A> Layout non flexible children and count children by type

      // mainContentDim is accumulation of the dimensions and margin of all the
      // non flexible children. This will be used in order to either set the
      // dimensions of the node if none already exist, or to compute the
      // remaining space left for the flexible children.
      var/*float*/ mainContentDim = 0;

      // There are three kind of children, non flexible, flexible and absolute.
      // We need to know how many there are in order to distribute the space.
      var/*int*/ flexibleChildrenCount = 0;
      var/*float*/ totalFlexible = 0;
      var/*int*/ nonFlexibleChildrenCount = 0;

      var/*float*/ maxWidth;
      for (i = startLine; i < node.children.length; ++i) {
        child = node.children[i];
        var/*float*/ nextContentDim = 0;

        // It only makes sense to consider a child flexible if we have a computed
        // dimension for the node.
        if (!isUndefined(node.layout[dim[mainAxis]]) && isFlex(child)) {
          flexibleChildrenCount++;
          totalFlexible += getFlex(child);

          // Even if we don't know its exact size yet, we already know the padding,
          // border and margin. We'll use this partial information, which represents
          // the smallest possible size for the child, to compute the remaining
          // available space.
          nextContentDim = getPaddingAndBorderAxis(child, mainAxis) +
            getMarginAxis(child, mainAxis);

        } else {
          maxWidth = CSS_UNDEFINED;
          if (!isRowDirection(mainAxis)) {
            maxWidth = parentMaxWidth -
              getMarginAxis(node, resolvedRowAxis) -
              getPaddingAndBorderAxis(node, resolvedRowAxis);

            if (isDimDefined(node, resolvedRowAxis)) {
              maxWidth = node.layout[dim[resolvedRowAxis]] -
                getPaddingAndBorderAxis(node, resolvedRowAxis);
            }
          }

          // This is the main recursive call. We layout non flexible children.
          if (alreadyComputedNextLayout === 0) {
            layoutNode(/*(java)!layoutContext, */child, maxWidth, direction);
          }

          // Absolute positioned elements do not take part of the layout, so we
          // don't use them to compute mainContentDim
          if (getPositionType(child) === CSS_POSITION_RELATIVE) {
            nonFlexibleChildrenCount++;
            // At this point we know the final size and margin of the element.
            nextContentDim = getDimWithMargin(child, mainAxis);
          }
        }

        // The element we are about to add would make us go to the next line
        if (isFlexWrap(node) &&
            !isUndefined(node.layout[dim[mainAxis]]) &&
            mainContentDim + nextContentDim > definedMainDim &&
            // If there's only one element, then it's bigger than the content
            // and needs its own line
            i !== startLine) {
          nonFlexibleChildrenCount--;
          alreadyComputedNextLayout = 1;
          break;
        }
        alreadyComputedNextLayout = 0;
        mainContentDim += nextContentDim;
        endLine = i + 1;
      }

      // <Loop B> Layout flexible children and allocate empty space

      // In order to position the elements in the main axis, we have two
      // controls. The space between the beginning and the first element
      // and the space between each two elements.
      var/*float*/ leadingMainDim = 0;
      var/*float*/ betweenMainDim = 0;

      // The remaining available space that needs to be allocated
      var/*float*/ remainingMainDim = 0;
      if (!isUndefined(node.layout[dim[mainAxis]])) {
        remainingMainDim = definedMainDim - mainContentDim;
      } else {
        remainingMainDim = fmaxf(mainContentDim, 0) - mainContentDim;
      }

      // If there are flexible children in the mix, they are going to fill the
      // remaining space
      if (flexibleChildrenCount !== 0) {
        var/*float*/ flexibleMainDim = remainingMainDim / totalFlexible;
        var/*float*/ baseMainDim;
        var/*float*/ boundMainDim;

        // Iterate over every child in the axis. If the flex share of remaining
        // space doesn't meet min/max bounds, remove this child from flex
        // calculations.
        for (i = startLine; i < endLine; ++i) {
          child = node.children[i];
          if (isFlex(child)) {
            baseMainDim = flexibleMainDim * getFlex(child) +
                getPaddingAndBorderAxis(child, mainAxis);
            boundMainDim = boundAxis(child, mainAxis, baseMainDim);

            if (baseMainDim !== boundMainDim) {
              remainingMainDim -= boundMainDim;
              totalFlexible -= getFlex(child);
            }
          }
        }
        flexibleMainDim = remainingMainDim / totalFlexible;

        // The non flexible children can overflow the container, in this case
        // we should just assume that there is no space available.
        if (flexibleMainDim < 0) {
          flexibleMainDim = 0;
        }
        // We iterate over the full array and only apply the action on flexible
        // children. This is faster than actually allocating a new array that
        // contains only flexible children.
        for (i = startLine; i < endLine; ++i) {
          child = node.children[i];
          if (isFlex(child)) {
            // At this point we know the final size of the element in the main
            // dimension
            child.layout[dim[mainAxis]] = boundAxis(child, mainAxis,
              flexibleMainDim * getFlex(child) + getPaddingAndBorderAxis(child, mainAxis)
            );

            maxWidth = CSS_UNDEFINED;
            if (isDimDefined(node, resolvedRowAxis)) {
              maxWidth = node.layout[dim[resolvedRowAxis]] -
                getPaddingAndBorderAxis(node, resolvedRowAxis);
            } else if (!isRowDirection(mainAxis)) {
              maxWidth = parentMaxWidth -
                getMarginAxis(node, resolvedRowAxis) -
                getPaddingAndBorderAxis(node, resolvedRowAxis);
            }

            // And we recursively call the layout algorithm for this child
            layoutNode(/*(java)!layoutContext, */child, maxWidth, direction);
          }
        }

      // We use justifyContent to figure out how to allocate the remaining
      // space available
      } else {
        var/*css_justify_t*/ justifyContent = getJustifyContent(node);
        if (justifyContent === CSS_JUSTIFY_CENTER) {
          leadingMainDim = remainingMainDim / 2;
        } else if (justifyContent === CSS_JUSTIFY_FLEX_END) {
          leadingMainDim = remainingMainDim;
        } else if (justifyContent === CSS_JUSTIFY_SPACE_BETWEEN) {
          remainingMainDim = fmaxf(remainingMainDim, 0);
          if (flexibleChildrenCount + nonFlexibleChildrenCount - 1 !== 0) {
            betweenMainDim = remainingMainDim /
              (flexibleChildrenCount + nonFlexibleChildrenCount - 1);
          } else {
            betweenMainDim = 0;
          }
        } else if (justifyContent === CSS_JUSTIFY_SPACE_AROUND) {
          // Space on the edges is half of the space between elements
          betweenMainDim = remainingMainDim /
            (flexibleChildrenCount + nonFlexibleChildrenCount);
          leadingMainDim = betweenMainDim / 2;
        }
      }

      // <Loop C> Position elements in the main axis and compute dimensions

      // At this point, all the children have their dimensions set. We need to
      // find their position. In order to do that, we accumulate data in
      // variables that are also useful to compute the total dimensions of the
      // container!
      var/*float*/ crossDim = 0;
      var/*float*/ mainDim = leadingMainDim +
        getLeadingPaddingAndBorder(node, mainAxis);

      for (i = startLine; i < endLine; ++i) {
        child = node.children[i];
        child.lineIndex = linesCount;

        if (getPositionType(child) === CSS_POSITION_ABSOLUTE &&
            isPosDefined(child, leading[mainAxis])) {
          // In case the child is position absolute and has left/top being
          // defined, we override the position to whatever the user said
          // (and margin/border).
          child.layout[pos[mainAxis]] = getPosition(child, leading[mainAxis]) +
            getLeadingBorder(node, mainAxis) +
            getLeadingMargin(child, mainAxis);
        } else {
          // If the child is position absolute (without top/left) or relative,
          // we put it at the current accumulated offset.
          child.layout[pos[mainAxis]] += mainDim;

          // Define the trailing position accordingly.
          if (!isUndefined(node.layout[dim[mainAxis]])) {
            setTrailingPosition(node, child, mainAxis);
          }
        }

        // Now that we placed the element, we need to update the variables
        // We only need to do that for relative elements. Absolute elements
        // do not take part in that phase.
        if (getPositionType(child) === CSS_POSITION_RELATIVE) {
          // The main dimension is the sum of all the elements dimension plus
          // the spacing.
          mainDim += betweenMainDim + getDimWithMargin(child, mainAxis);
          // The cross dimension is the max of the elements dimension since there
          // can only be one element in that cross dimension.
          crossDim = fmaxf(crossDim, boundAxis(child, crossAxis, getDimWithMargin(child, crossAxis)));
        }
      }

      var/*float*/ containerCrossAxis = node.layout[dim[crossAxis]];
      if (isUndefined(node.layout[dim[crossAxis]])) {
        containerCrossAxis = fmaxf(
          // For the cross dim, we add both sides at the end because the value
          // is aggregate via a max function. Intermediate negative values
          // can mess this computation otherwise
          boundAxis(node, crossAxis, crossDim + getPaddingAndBorderAxis(node, crossAxis)),
          getPaddingAndBorderAxis(node, crossAxis)
        );
      }

      // <Loop D> Position elements in the cross axis

      for (i = startLine; i < endLine; ++i) {
        child = node.children[i];

        if (getPositionType(child) === CSS_POSITION_ABSOLUTE &&
            isPosDefined(child, leading[crossAxis])) {
          // In case the child is absolutely positionned and has a
          // top/left/bottom/right being set, we override all the previously
          // computed positions to set it correctly.
          child.layout[pos[crossAxis]] = getPosition(child, leading[crossAxis]) +
            getLeadingBorder(node, crossAxis) +
            getLeadingMargin(child, crossAxis);

        } else {
          var/*float*/ leadingCrossDim = getLeadingPaddingAndBorder(node, crossAxis);

          // For a relative children, we're either using alignItems (parent) or
          // alignSelf (child) in order to determine the position in the cross axis
          if (getPositionType(child) === CSS_POSITION_RELATIVE) {
            var/*css_align_t*/ alignItem = getAlignItem(node, child);
            if (alignItem === CSS_ALIGN_STRETCH) {
              // You can only stretch if the dimension has not already been set
              // previously.
              if (!isDimDefined(child, crossAxis)) {
                child.layout[dim[crossAxis]] = fmaxf(
                  boundAxis(child, crossAxis, containerCrossAxis -
                    getPaddingAndBorderAxis(node, crossAxis) -
                    getMarginAxis(child, crossAxis)),
                  // You never want to go smaller than padding
                  getPaddingAndBorderAxis(child, crossAxis)
                );
              }
            } else if (alignItem !== CSS_ALIGN_FLEX_START) {
              // The remaining space between the parent dimensions+padding and child
              // dimensions+margin.
              var/*float*/ remainingCrossDim = containerCrossAxis -
                getPaddingAndBorderAxis(node, crossAxis) -
                getDimWithMargin(child, crossAxis);

              if (alignItem === CSS_ALIGN_CENTER) {
                leadingCrossDim += remainingCrossDim / 2;
              } else { // CSS_ALIGN_FLEX_END
                leadingCrossDim += remainingCrossDim;
              }
            }
          }

          // And we apply the position
          child.layout[pos[crossAxis]] += linesCrossDim + leadingCrossDim;

          // Define the trailing position accordingly.
          if (!isUndefined(node.layout[dim[crossAxis]])) {
            setTrailingPosition(node, child, crossAxis);
          }
        }
      }

      linesCrossDim += crossDim;
      linesMainDim = fmaxf(linesMainDim, mainDim);
      linesCount += 1;
      startLine = endLine;
    }

<<<<<<< HEAD
    // <Loop E>
    //
    // Note(prenaux): More than one line, we need to layout the crossAxis
    // according to alignContent.
    //
    // Note that we could probably remove <Loop D> and handle the one line case
    // here too, but for the moment this is safer since it won't interfere with
    // previously working code.
    //
    // See specs:
    // http://www.w3.org/TR/2012/CR-css3-flexbox-20120918/#layout-algorithm
    // section 9.4
    //
    if (linesCount > 1 &&
        !isUndefined(node.layout[dim[crossAxis]])) {
      var/*float*/ nodeCrossAxisInnerSize = node.layout[dim[crossAxis]] -
          getPaddingAndBorderAxis(node, crossAxis);
      var/*float*/ remainingCrossDim = nodeCrossAxisInnerSize - linesCrossDim;

      var/*float*/ crossDimLead = 0;
      var/*float*/ currentLead = getPaddingAndBorder(node, leading[crossAxis]);

      var/*css_align_t*/ alignContent = getAlignContent(node);
      if (alignContent === CSS_ALIGN_FLEX_END) {
        currentLead += remainingCrossDim;
      } else if (alignContent === CSS_ALIGN_CENTER) {
        currentLead += remainingCrossDim / 2;
      } else if (alignContent === CSS_ALIGN_STRETCH) {
        if (nodeCrossAxisInnerSize > linesCrossDim) {
          crossDimLead = (remainingCrossDim / linesCount);
        }
      }

      var/*int*/ endIndex = 0;
      for (i = 0; i < linesCount; ++i) {
        var/*int*/ startIndex = endIndex;

        // compute the line's height and find the endIndex
        var/*float*/ lineHeight = 0;
        for (ii = startIndex; ii < node.children.length; ++ii) {
          child = node.children[ii];
          if (getPositionType(child) !== CSS_POSITION_RELATIVE) {
            continue;
          }
          if (child.lineIndex !== i) {
            break;
          }
          if (!isUndefined(child.layout[dim[crossAxis]])) {
            lineHeight = fmaxf(
              lineHeight,
              child.layout[dim[crossAxis]] + getMarginAxis(child, crossAxis)
            );
          }
        }
        endIndex = ii;
        lineHeight += crossDimLead;

        for (ii = startIndex; ii < endIndex; ++ii) {
          child = node.children[ii];
          if (getPositionType(child) !== CSS_POSITION_RELATIVE) {
            continue;
          }

          var/*css_align_t*/ alignItem = getAlignItem(node, child);
          if (alignItem === CSS_ALIGN_FLEX_START) {
            child.layout[pos[crossAxis]] = currentLead + getMargin(child, leading[crossAxis]);
          } else if (alignItem === CSS_ALIGN_FLEX_END) {
            child.layout[pos[crossAxis]] = currentLead + lineHeight - getMargin(child,trailing[crossAxis]) - child.layout[dim[crossAxis]];
          } else if (alignItem === CSS_ALIGN_CENTER) {
            var/*float*/ childHeight = child.layout[dim[crossAxis]];
            child.layout[pos[crossAxis]] = currentLead + (lineHeight - childHeight) / 2;
          } else if (alignItem === CSS_ALIGN_STRETCH) {
            child.layout[pos[crossAxis]] = currentLead + getMargin(child, leading[crossAxis]);
            // TODO(prenaux): Correctly set the height of items with undefined
            //                (auto) crossAxis dimension.
          }
        }

        currentLead += lineHeight;
      }
    }
=======
    var/*bool*/ needsMainTrailingPos = false;
    var/*bool*/ needsCrossTrailingPos = false;
>>>>>>> 0e47d8a9

    // If the user didn't specify a width or height, and it has not been set
    // by the container, then we set it via the children.
    if (isUndefined(node.layout[dim[mainAxis]])) {
      node.layout[dim[mainAxis]] = fmaxf(
        // We're missing the last padding at this point to get the final
        // dimension
        boundAxis(node, mainAxis, linesMainDim + getTrailingPaddingAndBorder(node, mainAxis)),
        // We can never assign a width smaller than the padding and borders
        getPaddingAndBorderAxis(node, mainAxis)
      );

      needsMainTrailingPos = true;
    }

    if (isUndefined(node.layout[dim[crossAxis]])) {
      node.layout[dim[crossAxis]] = fmaxf(
        // For the cross dim, we add both sides at the end because the value
        // is aggregate via a max function. Intermediate negative values
        // can mess this computation otherwise
        boundAxis(node, crossAxis, linesCrossDim + getPaddingAndBorderAxis(node, crossAxis)),
        getPaddingAndBorderAxis(node, crossAxis)
      );

      needsCrossTrailingPos = true;
    }

    // <Loop E> Set trailing position if necessary

    if (needsMainTrailingPos || needsCrossTrailingPos) {
      for (i = 0; i < node.children.length; ++i) {
        child = node.children[i];

        if (needsMainTrailingPos) {
          setTrailingPosition(node, child, mainAxis);
        }

        if (needsCrossTrailingPos) {
          setTrailingPosition(node, child, crossAxis);
        }
      }
    }

    // <Loop F> Calculate dimensions for absolutely positioned elements
<<<<<<< HEAD
=======

>>>>>>> 0e47d8a9
    for (i = 0; i < node.children.length; ++i) {
      child = node.children[i];
      if (getPositionType(child) === CSS_POSITION_ABSOLUTE) {
        // Pre-fill dimensions when using absolute position and both offsets for the axis are defined (either both
        // left and right or top and bottom).
        for (ii = 0; ii < 2; ii++) {
          axis = (ii !== 0) ? CSS_FLEX_DIRECTION_ROW : CSS_FLEX_DIRECTION_COLUMN;
          if (!isUndefined(node.layout[dim[axis]]) &&
              !isDimDefined(child, axis) &&
              isPosDefined(child, leading[axis]) &&
              isPosDefined(child, trailing[axis])) {
            child.layout[dim[axis]] = fmaxf(
              boundAxis(child, axis, node.layout[dim[axis]] -
                getBorderAxis(node, axis) -
                getMarginAxis(child, axis) -
                getPosition(child, leading[axis]) -
                getPosition(child, trailing[axis])
              ),
              // You never want to go smaller than padding
              getPaddingAndBorderAxis(child, axis)
            );
          }
        }
        for (ii = 0; ii < 2; ii++) {
          axis = (ii !== 0) ? CSS_FLEX_DIRECTION_ROW : CSS_FLEX_DIRECTION_COLUMN;
          if (isPosDefined(child, trailing[axis]) &&
              !isPosDefined(child, leading[axis])) {
            child.layout[leading[axis]] =
              node.layout[dim[axis]] -
              child.layout[dim[axis]] -
              getPosition(child, trailing[axis]);
          }
        }
      }
    }
  }

  return {
    computeLayout: layoutNode,
    fillNodes: fillNodes,
    extractNodes: extractNodes
  };
})();

// UMD (Universal Module Definition)
// See https://github.com/umdjs/umd for reference
(function (root, factory) {
  if (typeof define === 'function' && define.amd) {
    // AMD. Register as an anonymous module.
    define([], factory);
  } else if (typeof exports === 'object') {
    // Node. Does not work with strict CommonJS, but
    // only CommonJS-like environments that support module.exports,
    // like Node.
    module.exports = factory();
  } else {
    // Browser globals (root is window)
    root.returnExports = factory();
  }
}(this, function () {
  return computeLayout;
}));<|MERGE_RESOLUTION|>--- conflicted
+++ resolved
@@ -749,7 +749,6 @@
       }
 
       // <Loop D> Position elements in the cross axis
-
       for (i = startLine; i < endLine; ++i) {
         child = node.children[i];
 
@@ -812,7 +811,6 @@
       startLine = endLine;
     }
 
-<<<<<<< HEAD
     // <Loop E>
     //
     // Note(prenaux): More than one line, we need to layout the crossAxis
@@ -830,19 +828,19 @@
         !isUndefined(node.layout[dim[crossAxis]])) {
       var/*float*/ nodeCrossAxisInnerSize = node.layout[dim[crossAxis]] -
           getPaddingAndBorderAxis(node, crossAxis);
-      var/*float*/ remainingCrossDim = nodeCrossAxisInnerSize - linesCrossDim;
+      var/*float*/ remainingAlignContentDim = nodeCrossAxisInnerSize - linesCrossDim;
 
       var/*float*/ crossDimLead = 0;
-      var/*float*/ currentLead = getPaddingAndBorder(node, leading[crossAxis]);
+      var/*float*/ currentLead = getLeadingPaddingAndBorder(node, crossAxis);
 
       var/*css_align_t*/ alignContent = getAlignContent(node);
       if (alignContent === CSS_ALIGN_FLEX_END) {
-        currentLead += remainingCrossDim;
+        currentLead += remainingAlignContentDim;
       } else if (alignContent === CSS_ALIGN_CENTER) {
-        currentLead += remainingCrossDim / 2;
+        currentLead += remainingAlignContentDim / 2;
       } else if (alignContent === CSS_ALIGN_STRETCH) {
         if (nodeCrossAxisInnerSize > linesCrossDim) {
-          crossDimLead = (remainingCrossDim / linesCount);
+          crossDimLead = (remainingAlignContentDim / linesCount);
         }
       }
 
@@ -876,16 +874,16 @@
             continue;
           }
 
-          var/*css_align_t*/ alignItem = getAlignItem(node, child);
-          if (alignItem === CSS_ALIGN_FLEX_START) {
-            child.layout[pos[crossAxis]] = currentLead + getMargin(child, leading[crossAxis]);
-          } else if (alignItem === CSS_ALIGN_FLEX_END) {
-            child.layout[pos[crossAxis]] = currentLead + lineHeight - getMargin(child,trailing[crossAxis]) - child.layout[dim[crossAxis]];
-          } else if (alignItem === CSS_ALIGN_CENTER) {
+          var/*css_align_t*/ alignContentAlignItem = getAlignItem(node, child);
+          if (alignContentAlignItem === CSS_ALIGN_FLEX_START) {
+            child.layout[pos[crossAxis]] = currentLead + getLeadingMargin(child, crossAxis);
+          } else if (alignContentAlignItem === CSS_ALIGN_FLEX_END) {
+            child.layout[pos[crossAxis]] = currentLead + lineHeight - getTrailingMargin(child, crossAxis) - child.layout[dim[crossAxis]];
+          } else if (alignContentAlignItem === CSS_ALIGN_CENTER) {
             var/*float*/ childHeight = child.layout[dim[crossAxis]];
             child.layout[pos[crossAxis]] = currentLead + (lineHeight - childHeight) / 2;
-          } else if (alignItem === CSS_ALIGN_STRETCH) {
-            child.layout[pos[crossAxis]] = currentLead + getMargin(child, leading[crossAxis]);
+          } else if (alignContentAlignItem === CSS_ALIGN_STRETCH) {
+            child.layout[pos[crossAxis]] = currentLead + getLeadingMargin(child, crossAxis);
             // TODO(prenaux): Correctly set the height of items with undefined
             //                (auto) crossAxis dimension.
           }
@@ -894,10 +892,9 @@
         currentLead += lineHeight;
       }
     }
-=======
+
     var/*bool*/ needsMainTrailingPos = false;
     var/*bool*/ needsCrossTrailingPos = false;
->>>>>>> 0e47d8a9
 
     // If the user didn't specify a width or height, and it has not been set
     // by the container, then we set it via the children.
@@ -925,8 +922,7 @@
       needsCrossTrailingPos = true;
     }
 
-    // <Loop E> Set trailing position if necessary
-
+    // <Loop F> Set trailing position if necessary
     if (needsMainTrailingPos || needsCrossTrailingPos) {
       for (i = 0; i < node.children.length; ++i) {
         child = node.children[i];
@@ -941,11 +937,7 @@
       }
     }
 
-    // <Loop F> Calculate dimensions for absolutely positioned elements
-<<<<<<< HEAD
-=======
-
->>>>>>> 0e47d8a9
+    // <Loop G> Calculate dimensions for absolutely positioned elements
     for (i = 0; i < node.children.length; ++i) {
       child = node.children[i];
       if (getPositionType(child) === CSS_POSITION_ABSOLUTE) {
